{
  "name": "node-typescript-server",
  "version": "1.0.0",
  "description": "A basic Node.js server with TypeScript",
  "main": "dist/server.js",
  "scripts": {
    "build": "tsc",
    "start": "node dist/server.js",
<<<<<<< Updated upstream
    "dev": "ts-node src/server.ts",
<<<<<<< HEAD
=======
    "dev": "ts-node -r ./src/preload-env.ts src/server.ts",
    "dev:watch": "nodemon src/server.ts",
>>>>>>> Stashed changes
=======
    "dev:watch": "nodemon src/server.ts",
>>>>>>> 5f48bb3e
    "watch": "ts-node --watch src/server.ts",
    "db:generate": "prisma generate",
    "db:push": "prisma db push",
    "db:migrate": "prisma migrate dev",
    "db:studio": "prisma studio"
  },
  "keywords": [
    "nodejs",
    "typescript",
    "server"
  ],
  "author": "",
  "license": "MIT",
  "dependencies": {
    "@prisma/client": "^5.7.0",
    "@types/cookie-parser": "^1.4.9",
    "bcryptjs": "^2.4.3",
    "cookie-parser": "^1.4.7",
    "dotenv": "^16.3.1",
    "express": "^4.18.2",
    "jsonwebtoken": "^9.0.2",
    "libphonenumber-js": "^1.12.9",
    "nodemon": "^3.1.10",
    "zod": "^3.25.67"
  },
  "devDependencies": {
    "@types/bcryptjs": "^2.4.6",
    "@types/express": "^4.17.21",
    "@types/jsonwebtoken": "^9.0.5",
    "@types/node": "^20.10.0",
    "dotenv-cli": "^8.0.0",
    "prisma": "^5.7.0",
    "ts-node": "^10.9.1",
    "typescript": "^5.3.2"
  }
}<|MERGE_RESOLUTION|>--- conflicted
+++ resolved
@@ -6,16 +6,8 @@
   "scripts": {
     "build": "tsc",
     "start": "node dist/server.js",
-<<<<<<< Updated upstream
-    "dev": "ts-node src/server.ts",
-<<<<<<< HEAD
-=======
     "dev": "ts-node -r ./src/preload-env.ts src/server.ts",
     "dev:watch": "nodemon src/server.ts",
->>>>>>> Stashed changes
-=======
-    "dev:watch": "nodemon src/server.ts",
->>>>>>> 5f48bb3e
     "watch": "ts-node --watch src/server.ts",
     "db:generate": "prisma generate",
     "db:push": "prisma db push",
